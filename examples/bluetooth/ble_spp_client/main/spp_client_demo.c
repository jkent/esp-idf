--- conflicted
+++ resolved
@@ -318,7 +318,6 @@
         esp_ble_gap_set_scan_params(&ble_scan_params);
         break;
     case ESP_GATTC_CONNECT_EVT:
-<<<<<<< HEAD
         if(p_data->connect.status != ESP_GATT_OK){
             ESP_LOGE(GATTC_TAG, "connect fail, status = %d", p_data->connect.status);
             break;
@@ -326,20 +325,11 @@
         ESP_LOGI(GATTC_TAG, "ESP_GATTC_CONNECT_EVT: conn_id=%d, gatt_if = %d, status =%d", spp_conn_id, gattc_if, p_data->connect.status);
         ESP_LOGI(GATTC_TAG, "REMOTE BDA:");
         esp_log_buffer_hex(GATTC_TAG, gl_profile_tab[PROFILE_APP_ID].remote_bda, sizeof(esp_bd_addr_t));
-=======
->>>>>>> 0ee9d93e
         spp_gattc_if = gattc_if;
         is_connect = true;
         spp_conn_id = p_data->connect.conn_id;
         memcpy(gl_profile_tab[PROFILE_APP_ID].remote_bda, p_data->connect.remote_bda, sizeof(esp_bd_addr_t));
-<<<<<<< HEAD
         esp_ble_gattc_search_service(spp_gattc_if, spp_conn_id, &spp_service_uuid);
-=======
-        ESP_LOGI(GATTC_TAG, "ESP_GATTC_CONNECT_EVT: conn_id=%d, gatt_if = %d", spp_conn_id, gattc_if);
-        ESP_LOGI(GATTC_TAG, "REMOTE BDA:");
-        esp_log_buffer_hex(GATTC_TAG, gl_profile_tab[PROFILE_APP_ID].remote_bda, sizeof(esp_bd_addr_t));
-        esp_ble_gattc_search_service(gattc_if, spp_conn_id, NULL);
->>>>>>> 0ee9d93e
         break;
     case ESP_GATTC_DISCONNECT_EVT:
         ESP_LOGI(GATTC_TAG, "disconnect");
@@ -648,4 +638,4 @@
 
     ble_client_appRegister();
     spp_uart_init();
-}
+}