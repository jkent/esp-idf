idf_build_get_property(idf_target IDF_TARGET)
<<<<<<< HEAD
idf_build_get_property(build_dir BUILD_DIR)

set(COMPONENT_SRCS
    "src/coexist.c"
    "src/fast_crypto_ops.c"
    "src/lib_printf.c"
    "src/mesh_event.c"
    "src/phy_init.c"
    "src/restore.c"
    "src/wifi_init.c")
set(COMPONENT_ADD_INCLUDEDIRS "include" "${idf_target}/include")
set(COMPONENT_PRIV_INCLUDEDIRS)
set(COMPONENT_REQUIRES wpa_supplicant smartconfig_ack)
set(COMPONENT_PRIV_REQUIRES "nvs_flash")

set(link_binary_libs 1)
if (CONFIG_ESP32_NO_BLOBS OR CONFIG_ESP32S2_NO_BLOBS)
    set(link_binary_libs 0)
endif()

if(link_binary_libs)
    set(COMPONENT_ADD_LDFRAGMENTS "linker.lf")
endif()

register_component()
target_link_libraries(${COMPONENT_LIB} PUBLIC "-L ${CMAKE_CURRENT_SOURCE_DIR}/lib_${idf_target}")

if(link_binary_libs)
    set(blobs coexist core espnow mesh net80211 phy pp rtc smartconfig wpa2 wpa wps)
=======

if(NOT CONFIG_ESP32_NO_BLOBS)
    set(ldfragments "linker.lf")
endif()

idf_component_register(SRCS "src/coexist.c"
                            "src/crypto_ops.c"
                            "src/lib_printf.c"
                            "src/mesh_event.c"
                            "src/phy_init.c"
                            "src/restore.c"
                            "src/smartconfig.c"
                            "src/wifi_init.c"
                    INCLUDE_DIRS "include" "${idf_target}/include"
                    PRIV_REQUIRES wpa_supplicant nvs_flash smartconfig_ack
                    LDFRAGMENTS "${ldfragments}")

idf_build_get_property(build_dir BUILD_DIR)
target_link_libraries(${COMPONENT_LIB} PUBLIC "-L ${CMAKE_CURRENT_SOURCE_DIR}/lib_${idf_target}")

if(NOT CONFIG_ESP32_NO_BLOBS)
    set(blobs coexist core espnow mesh net80211 phy pp rtc smartconfig)
>>>>>>> 16b300bd
    foreach(blob ${blobs})
        add_library(${blob} STATIC IMPORTED)
        set_property(TARGET ${blob} PROPERTY IMPORTED_LOCATION ${CMAKE_CURRENT_SOURCE_DIR}/lib_${idf_target}/lib${blob}.a)
        target_link_libraries(${COMPONENT_LIB} PUBLIC ${blob})

        foreach(_blob ${blobs})
            if(NOT _blob STREQUAL ${blob})
                set_property(TARGET ${blob} APPEND PROPERTY INTERFACE_LINK_LIBRARIES ${_blob})
            endif()
        endforeach()

        set_property(TARGET ${blob} APPEND PROPERTY INTERFACE_LINK_LIBRARIES ${COMPONENT_LIB})
    endforeach()
endif()

if(CONFIG_ESP32_PHY_INIT_DATA_IN_PARTITION)
    idf_component_get_property(esp_common_dir esp_common COMPONENT_DIR)
    partition_table_get_partition_info(phy_partition_offset "--partition-type data --partition-subtype phy" "offset")
    set(phy_init_data_bin "${build_dir}/phy_init_data.bin")

    # To get the phy_init_data.bin file, compile phy_init_data.h as a C file and then objcopy
    # the object file to a raw binary
    idf_build_get_property(config_dir CONFIG_DIR)
    add_custom_command(
        OUTPUT ${phy_init_data_bin}
        DEPENDS ${CMAKE_CURRENT_LIST_DIR}/${idf_target}/include/phy_init_data.h
        COMMAND ${CMAKE_C_COMPILER} -x c -c
<<<<<<< HEAD
        -I ${esp_common_dir}/include -I ${CMAKE_CURRENT_LIST_DIR}/include -I ${build_dir}/config
=======
        -I ${esp_common_dir}/include -I ${CMAKE_CURRENT_LIST_DIR}/include -I ${config_dir}
>>>>>>> 16b300bd
        -o phy_init_data.obj
        ${CMAKE_CURRENT_LIST_DIR}/${idf_target}/include/phy_init_data.h
        COMMAND ${CMAKE_OBJCOPY} -O binary phy_init_data.obj ${phy_init_data_bin}
        )
    add_custom_target(phy_init_data ALL DEPENDS ${phy_init_data_bin})
    add_dependencies(flash phy_init_data)

    esptool_py_flash_project_args(phy ${phy_partition_offset} ${phy_init_data_bin} FLASH_IN_PROJECT)
endif()<|MERGE_RESOLUTION|>--- conflicted
+++ resolved
@@ -1,37 +1,10 @@
 idf_build_get_property(idf_target IDF_TARGET)
-<<<<<<< HEAD
-idf_build_get_property(build_dir BUILD_DIR)
 
-set(COMPONENT_SRCS
-    "src/coexist.c"
-    "src/fast_crypto_ops.c"
-    "src/lib_printf.c"
-    "src/mesh_event.c"
-    "src/phy_init.c"
-    "src/restore.c"
-    "src/wifi_init.c")
-set(COMPONENT_ADD_INCLUDEDIRS "include" "${idf_target}/include")
-set(COMPONENT_PRIV_INCLUDEDIRS)
-set(COMPONENT_REQUIRES wpa_supplicant smartconfig_ack)
-set(COMPONENT_PRIV_REQUIRES "nvs_flash")
-
-set(link_binary_libs 1)
-if (CONFIG_ESP32_NO_BLOBS OR CONFIG_ESP32S2_NO_BLOBS)
+if(CONFIG_ESP32_NO_BLOBS OR CONFIG_ESP32S2_NO_BLOBS)
     set(link_binary_libs 0)
-endif()
-
-if(link_binary_libs)
-    set(COMPONENT_ADD_LDFRAGMENTS "linker.lf")
-endif()
-
-register_component()
-target_link_libraries(${COMPONENT_LIB} PUBLIC "-L ${CMAKE_CURRENT_SOURCE_DIR}/lib_${idf_target}")
-
-if(link_binary_libs)
-    set(blobs coexist core espnow mesh net80211 phy pp rtc smartconfig wpa2 wpa wps)
-=======
-
-if(NOT CONFIG_ESP32_NO_BLOBS)
+    set(ldfragments)
+else()
+    set(link_binary_libs 1)
     set(ldfragments "linker.lf")
 endif()
 
@@ -50,9 +23,8 @@
 idf_build_get_property(build_dir BUILD_DIR)
 target_link_libraries(${COMPONENT_LIB} PUBLIC "-L ${CMAKE_CURRENT_SOURCE_DIR}/lib_${idf_target}")
 
-if(NOT CONFIG_ESP32_NO_BLOBS)
+if(link_binary_libs)
     set(blobs coexist core espnow mesh net80211 phy pp rtc smartconfig)
->>>>>>> 16b300bd
     foreach(blob ${blobs})
         add_library(${blob} STATIC IMPORTED)
         set_property(TARGET ${blob} PROPERTY IMPORTED_LOCATION ${CMAKE_CURRENT_SOURCE_DIR}/lib_${idf_target}/lib${blob}.a)
@@ -80,11 +52,7 @@
         OUTPUT ${phy_init_data_bin}
         DEPENDS ${CMAKE_CURRENT_LIST_DIR}/${idf_target}/include/phy_init_data.h
         COMMAND ${CMAKE_C_COMPILER} -x c -c
-<<<<<<< HEAD
-        -I ${esp_common_dir}/include -I ${CMAKE_CURRENT_LIST_DIR}/include -I ${build_dir}/config
-=======
         -I ${esp_common_dir}/include -I ${CMAKE_CURRENT_LIST_DIR}/include -I ${config_dir}
->>>>>>> 16b300bd
         -o phy_init_data.obj
         ${CMAKE_CURRENT_LIST_DIR}/${idf_target}/include/phy_init_data.h
         COMMAND ${CMAKE_OBJCOPY} -O binary phy_init_data.obj ${phy_init_data_bin}
