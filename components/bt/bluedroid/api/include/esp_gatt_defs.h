--- conflicted
+++ resolved
@@ -114,11 +114,8 @@
 	ESP_GATT_CHAR_PROP_BIT_EXT_PROP		= 	(1 << 7),       /* 0x80 */
 } esp_gatt_char_prop_t;
 
-<<<<<<< HEAD
 #define ESP_GATT_MAX_ATTR_LEN	600 //as same as GATT_MAX_ATTR_LEN
-=======
-#define ESP_GATT_MAX_ATTR_LEN	  300
->>>>>>> 1561c02b
+
 typedef struct {
     uint8_t           value[ESP_GATT_MAX_ATTR_LEN];
     uint16_t          handle;
