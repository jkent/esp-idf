<<<<<<< HEAD
set(COMPONENT_ADD_INCLUDEDIRS "include")
set(COMPONENT_PRIV_INCLUDEDIRS "." "spiffs/src")
set(COMPONENT_SRCS "esp_spiffs.c"
                   "spiffs_api.c"
                   "spiffs/src/spiffs_cache.c"
                   "spiffs/src/spiffs_check.c"
                   "spiffs/src/spiffs_gc.c"
                   "spiffs/src/spiffs_hydrogen.c"
                   "spiffs/src/spiffs_nucleus.c")

set(COMPONENT_REQUIRES spi_flash)
set(COMPONENT_PRIV_REQUIRES bootloader_support)

register_component()
=======
idf_component_register(SRCS "esp_spiffs.c"
                            "spiffs_api.c"
                            "spiffs/src/spiffs_cache.c"
                            "spiffs/src/spiffs_check.c"
                            "spiffs/src/spiffs_gc.c"
                            "spiffs/src/spiffs_hydrogen.c"
                            "spiffs/src/spiffs_nucleus.c"
                    INCLUDE_DIRS "include"
                    PRIV_INCLUDE_DIRS "." "spiffs/src"
                    REQUIRES spi_flash
                    PRIV_REQUIRES bootloader_support)
>>>>>>> 16b300bd
<|MERGE_RESOLUTION|>--- conflicted
+++ resolved
@@ -1,19 +1,3 @@
-<<<<<<< HEAD
-set(COMPONENT_ADD_INCLUDEDIRS "include")
-set(COMPONENT_PRIV_INCLUDEDIRS "." "spiffs/src")
-set(COMPONENT_SRCS "esp_spiffs.c"
-                   "spiffs_api.c"
-                   "spiffs/src/spiffs_cache.c"
-                   "spiffs/src/spiffs_check.c"
-                   "spiffs/src/spiffs_gc.c"
-                   "spiffs/src/spiffs_hydrogen.c"
-                   "spiffs/src/spiffs_nucleus.c")
-
-set(COMPONENT_REQUIRES spi_flash)
-set(COMPONENT_PRIV_REQUIRES bootloader_support)
-
-register_component()
-=======
 idf_component_register(SRCS "esp_spiffs.c"
                             "spiffs_api.c"
                             "spiffs/src/spiffs_cache.c"
@@ -24,5 +8,4 @@
                     INCLUDE_DIRS "include"
                     PRIV_INCLUDE_DIRS "." "spiffs/src"
                     REQUIRES spi_flash
-                    PRIV_REQUIRES bootloader_support)
->>>>>>> 16b300bd
+                    PRIV_REQUIRES bootloader_support)